--- conflicted
+++ resolved
@@ -64,7 +64,6 @@
 
         return em
 
-<<<<<<< HEAD
     def form_validation_response(self, e):
         """
         Method to return form validation error information. 
@@ -75,8 +74,6 @@
         resp.write(' '+str(e.form.errors))
         return resp
 
-=======
->>>>>>> 00bf409f
     @property
     def anonymous(self):
         """
@@ -139,14 +136,11 @@
                 translate_mime(request)
             except MimerDataException:
                 return rc.BAD_REQUEST
-<<<<<<< HEAD
             if not hasattr(request, 'data'):
                 if rm == 'POST':
                     request.data = request.POST
                 else:
                     request.data = request.PUT
-=======
->>>>>>> 00bf409f
 
         if not rm in handler.allowed_methods:
             return HttpResponseNotAllowed(handler.allowed_methods)
@@ -168,52 +162,9 @@
 
         try:
             result = meth(request, *args, **kwargs)
-<<<<<<< HEAD
         except Exception, e:
             result = self.error_handler(e, request, meth)
 
-=======
-        except FormValidationError, e:
-            resp = rc.BAD_REQUEST
-            resp.write(' '+str(e.form.errors))
-
-            return resp
-        except TypeError, e:
-            result = rc.BAD_REQUEST
-            hm = HandlerMethod(meth)
-            sig = hm.signature
-
-            msg = 'Method signature does not match.\n\n'
-
-            if sig:
-                msg += 'Signature should be: %s' % sig
-            else:
-                msg += 'Resource does not expect any parameters.'
-
-            if self.display_errors:
-                msg += '\n\nException was: %s' % str(e)
-
-            result.content = format_error(msg)
-        except Http404:
-            return rc.NOT_FOUND
-        except HttpStatusCode, e:
-            return e.response
-        except Exception, e:
-            """
-            On errors (like code errors), we'd like to be able to
-            give crash reports to both admins and also the calling
-            user. There's two setting parameters for this:
-
-            Parameters::
-             - `PISTON_EMAIL_ERRORS`: Will send a Django formatted
-               error email to people in `settings.ADMINS`.
-             - `PISTON_DISPLAY_ERRORS`: Will return a simple traceback
-               to the caller, so he can tell you what error they got.
-
-            If `PISTON_DISPLAY_ERRORS` is not enabled, the caller will
-            receive a basic "500 Internal Server Error" message.
-            """
-            return self.handle_exception(request, e, sys.exc_info(), em_format)
 
         try:
             emitter, ct = Emitter.get(em_format)
@@ -221,7 +172,6 @@
             result = rc.BAD_REQUEST
             result.content = "Invalid output format specified '%s'." % em_format
             return result
->>>>>>> 00bf409f
 
         try:
             result, fields = result
@@ -300,7 +250,6 @@
         message.send(fail_silently=True)
 
 
-<<<<<<< HEAD
     def error_handler(self, e, request, meth):
         """
         Override this method to add handling of errors customized for your 
@@ -355,16 +304,4 @@
                 return HttpResponseServerError(
                     format_error('\n'.join(rep.format_exception())))
             else:
-                raise
-=======
-    def handle_exception(self, request, exc, exc_info, em_format):
-        exc_type, exc_value, tb = exc_info
-        rep = ExceptionReporter(request, exc_type, exc_value, tb.tb_next)
-        if self.email_errors:
-            self.email_exception(rep)
-        if self.display_errors:
-            return HttpResponseServerError(
-                format_error('\n'.join(rep.format_exception())))
-        else:
-            raise
->>>>>>> 00bf409f
+                raise