from django.test import TestCase
from django.contrib.auth.models import User
from django.utils import simplejson
from django.conf import settings

from piston import oauth
from piston.models import Consumer, Token
from piston.forms import OAuthAuthenticationForm

try:
    import yaml
except ImportError:
    print "Can't run YAML testsuite"
    yaml = None

import urllib, base64

<<<<<<< HEAD
from test_project.apps.testapp.models import TestModel, ExpressiveTestModel, Comment, InheritedModel, ListFieldsModel
=======
from test_project.apps.testapp.models import TestModel, ExpressiveTestModel, Comment, InheritedModel, Issue58Model
>>>>>>> 7fcbfdf3
from test_project.apps.testapp import signals

class MainTests(TestCase):
    def setUp(self):
        self.user = User.objects.create_user('admin', 'admin@world.com', 'admin')
        self.user.is_staff = True
        self.user.is_superuser = True
        self.user.is_active = True
        self.user.save()
        self.auth_string = 'Basic %s' % base64.encodestring('admin:admin').rstrip()

        if hasattr(self, 'init_delegate'):
            self.init_delegate()
        
    def tearDown(self):
        self.user.delete()



class OAuthTests(MainTests):
    signature_method = oauth.OAuthSignatureMethod_HMAC_SHA1()

    def setUp(self):
        super(OAuthTests, self).setUp()

        self.consumer = Consumer.objects.create_consumer('Test Consumer')
        self.consumer.status = 'accepted'
        self.consumer.save()

    def tearDown(self):
        super(OAuthTests, self).tearDown()
        self.consumer.delete()

    def test_handshake(self):
        '''Test the OAuth handshake procedure
        '''
        oaconsumer = oauth.OAuthConsumer(self.consumer.key, self.consumer.secret)

        # Get a request key...
        request = oauth.OAuthRequest.from_consumer_and_token(oaconsumer,
                http_url='http://testserver/api/oauth/request_token')
        request.sign_request(self.signature_method, oaconsumer, None)

        response = self.client.get('/api/oauth/request_token', request.parameters)
        oatoken = oauth.OAuthToken.from_string(response.content)

        token = Token.objects.get(key=oatoken.key, token_type=Token.REQUEST)
        self.assertEqual(token.secret, oatoken.secret)

        # Simulate user authentication...
        self.failUnless(self.client.login(username='admin', password='admin'))
        request = oauth.OAuthRequest.from_token_and_callback(token=oatoken,
                callback='http://printer.example.com/request_token_ready',
                http_url='http://testserver/api/oauth/authorize')
        request.sign_request(self.signature_method, oaconsumer, oatoken)

        # Request the login page
# TODO: Parse the response to make sure all the fields exist
#        response = self.client.get('/api/oauth/authorize', {
#            'oauth_token': oatoken.key,
#            'oauth_callback': 'http://printer.example.com/request_token_ready',
#            })

        response = self.client.post('/api/oauth/authorize', {
            'oauth_token': oatoken.key,
            'oauth_callback': 'http://printer.example.com/request_token_ready',
            'csrf_signature': OAuthAuthenticationForm.get_csrf_signature(settings.SECRET_KEY, oatoken.key),
            'authorize_access': 1,
            })

        # Response should be a redirect...
        self.assertEqual(302, response.status_code)
        self.assertEqual('http://printer.example.com/request_token_ready?oauth_token='+oatoken.key, response['Location'])

        # Obtain access token...
        request = oauth.OAuthRequest.from_consumer_and_token(oaconsumer, token=oatoken,
                http_url='http://testserver/api/oauth/access_token')
        request.sign_request(self.signature_method, oaconsumer, oatoken)
        response = self.client.get('/api/oauth/access_token', request.parameters)

        oa_atoken = oauth.OAuthToken.from_string(response.content)
        atoken = Token.objects.get(key=oa_atoken.key, token_type=Token.ACCESS)
        self.assertEqual(atoken.secret, oa_atoken.secret)


class BasicAuthTest(MainTests):

    def test_invalid_auth_header(self):
        response = self.client.get('/api/entries/')
        self.assertEquals(response.status_code, 401)

        # no space
        bad_auth_string = 'Basic%s' % base64.encodestring('admin:admin').rstrip()
        response = self.client.get('/api/entries/',
            HTTP_AUTHORIZATION=bad_auth_string)
        self.assertEquals(response.status_code, 401)

        # no colon
        bad_auth_string = 'Basic %s' % base64.encodestring('adminadmin').rstrip()
        response = self.client.get('/api/entries/',
            HTTP_AUTHORIZATION=bad_auth_string)
        self.assertEquals(response.status_code, 401)

        # non base64 data
        bad_auth_string = 'Basic FOOBARQ!'
        response = self.client.get('/api/entries/',
            HTTP_AUTHORIZATION=bad_auth_string)
        self.assertEquals(response.status_code, 401)

class MultiXMLTests(MainTests):
    def init_delegate(self):
        self.t1_data = TestModel()
        self.t1_data.save()
        self.t2_data = TestModel()
        self.t2_data.save()

    def test_multixml(self):
        expected = '<?xml version="1.0" encoding="utf-8"?>\n<response><resource><test1>None</test1><test2>None</test2></resource><resource><test1>None</test1><test2>None</test2></resource></response>'
        result = self.client.get('/api/entries.xml',
                HTTP_AUTHORIZATION=self.auth_string).content
        self.assertEquals(expected, result)

    def test_singlexml(self):
        obj = TestModel.objects.all()[0]
        expected = '<?xml version="1.0" encoding="utf-8"?>\n<response><test1>None</test1><test2>None</test2></response>'
        result = self.client.get('/api/entry-%d.xml' % (obj.pk,),
                HTTP_AUTHORIZATION=self.auth_string).content
        self.assertEquals(expected, result)

class AbstractBaseClassTests(MainTests):
    def init_delegate(self):
        self.ab1 = InheritedModel()
        self.ab1.save()
        self.ab2 = InheritedModel()
        self.ab2.save()
        
    def test_field_presence(self):
        result = self.client.get('/api/abstract.json',
                HTTP_AUTHORIZATION=self.auth_string).content
                
        expected = """[
    {
        "id": 1, 
        "some_other": "something else", 
        "some_field": "something here"
    }, 
    {
        "id": 2, 
        "some_other": "something else", 
        "some_field": "something here"
    }
]"""
        
        self.assertEquals(result, expected)

    def test_specific_id(self):
        ids = (1, 2)
        be = """{
    "id": %d, 
    "some_other": "something else", 
    "some_field": "something here"
}"""
        
        for id_ in ids:
            result = self.client.get('/api/abstract/%d.json' % id_,
                    HTTP_AUTHORIZATION=self.auth_string).content
                    
            expected = be % id_
            
            self.assertEquals(result, expected)

class IncomingExpressiveTests(MainTests):
    def init_delegate(self):
        e1 = ExpressiveTestModel(title="foo", content="bar")
        e1.save()
        e2 = ExpressiveTestModel(title="foo2", content="bar2")
        e2.save()

    def test_incoming_json(self):
        outgoing = simplejson.dumps({ 'title': 'test', 'content': 'test',
                                      'comments': [ { 'content': 'test1' },
                                                    { 'content': 'test2' } ] })
    
        expected = """[
    {
        "content": "bar", 
        "comments": [], 
        "title": "foo"
    }, 
    {
        "content": "bar2", 
        "comments": [], 
        "title": "foo2"
    }
]"""
    
        result = self.client.get('/api/expressive.json',
            HTTP_AUTHORIZATION=self.auth_string).content

        self.assertEquals(result, expected)
        
        resp = self.client.post('/api/expressive.json', outgoing, content_type='application/json',
            HTTP_AUTHORIZATION=self.auth_string)
            
        self.assertEquals(resp.status_code, 201)
        
        expected = """[
    {
        "content": "bar", 
        "comments": [], 
        "title": "foo"
    }, 
    {
        "content": "bar2", 
        "comments": [], 
        "title": "foo2"
    }, 
    {
        "content": "test", 
        "comments": [
            {
                "content": "test1"
            }, 
            {
                "content": "test2"
            }
        ], 
        "title": "test"
    }
]"""
        
        result = self.client.get('/api/expressive.json', 
            HTTP_AUTHORIZATION=self.auth_string).content
            
        self.assertEquals(result, expected)

    def test_incoming_invalid_json(self):
        resp = self.client.post('/api/expressive.json',
            'foo',
            HTTP_AUTHORIZATION=self.auth_string,
            content_type='application/json')
        self.assertEquals(resp.status_code, 400)

    def test_incoming_yaml(self):
        if not yaml:
            return
            
        expected = """- comments: []
  content: bar
  title: foo
- comments: []
  content: bar2
  title: foo2
"""
          
        self.assertEquals(self.client.get('/api/expressive.yaml',
            HTTP_AUTHORIZATION=self.auth_string).content, expected)

        outgoing = yaml.dump({ 'title': 'test', 'content': 'test',
                                      'comments': [ { 'content': 'test1' },
                                                    { 'content': 'test2' } ] })
            
        resp = self.client.post('/api/expressive.json', outgoing, content_type='application/x-yaml',
            HTTP_AUTHORIZATION=self.auth_string)
        
        self.assertEquals(resp.status_code, 201)
        
        expected = """- comments: []
  content: bar
  title: foo
- comments: []
  content: bar2
  title: foo2
- comments:
  - {content: test1}
  - {content: test2}
  content: test
  title: test
"""
        self.assertEquals(self.client.get('/api/expressive.yaml', 
            HTTP_AUTHORIZATION=self.auth_string).content, expected)

    def test_incoming_invalid_yaml(self):
        resp = self.client.post('/api/expressive.yaml',
            '  8**sad asj lja foo',
            HTTP_AUTHORIZATION=self.auth_string,
            content_type='application/yaml')
        self.assertEquals(resp.status_code, 400)

class Issue36RegressionTests(MainTests):
    """
    This testcase addresses #36 in django-piston where request.FILES is passed
    empty to the handler if the request.method is PUT.
    """
    def fetch_request(self, sender, request, *args, **kwargs):
        self.request = request

    def setUp(self):
        super(self.__class__, self).setUp()
        self.data = TestModel()
        self.data.save()
        # Register to the WSGIRequest signals to get the latest generated
        # request object.
        signals.entry_request_started.connect(self.fetch_request)

    def tearDown(self):
        super(self.__class__, self).tearDown()
        self.data.delete()
        signals.entry_request_started.disconnect(self.fetch_request)
    
    def test_simple(self):
        # First try it with POST to see if it works there
        if True:
            fp = open(__file__, 'r')
            try:
                response = self.client.post('/api/entries.xml',
                        {'file':fp}, HTTP_AUTHORIZATION=self.auth_string)
                self.assertEquals(1, len(self.request.FILES), 'request.FILES on POST is empty when it should contain 1 file')
            finally:
                fp.close()

        if not hasattr(self.client, 'put'):
            import warnings
            warnings.warn('Issue36RegressionTest partially requires Django 1.1 or newer. Skipped.')
            return

        # ... and then with PUT
        fp = open(__file__, 'r')
        try:
            response = self.client.put('/api/entry-%d.xml' % self.data.pk,
                    {'file': fp}, HTTP_AUTHORIZATION=self.auth_string)
            self.assertEquals(1, len(self.request.FILES), 'request.FILES on PUT is empty when it should contain 1 file')
        finally:
            fp.close()

class ValidationTest(MainTests):
    def test_basic_validation_fails(self):
        resp = self.client.get('/api/echo')
        self.assertEquals(resp.status_code, 400)
        self.assertEquals(resp.content, 'Bad Request: <ul class="errorlist">'
            '<li>msg<ul class="errorlist"><li>This field is required.</li>'
            '</ul></li></ul>')

    def test_basic_validation_succeeds(self):
        data = {'msg': 'donuts!'}
        resp = self.client.get('/api/echo', data)
        self.assertEquals(resp.status_code, 200)
        self.assertEquals(data, simplejson.loads(resp.content))

class PlainOldObject(MainTests):
    def test_plain_object_serialization(self):
        resp = self.client.get('/api/popo')
        self.assertEquals(resp.status_code, 200)
        self.assertEquals({'type': 'plain', 'field': 'a field'}, simplejson.loads(resp.content))
<<<<<<< HEAD
        


class ListFieldsTest(MainTests):
    def init_delegate(self):
        ListFieldsModel(kind='fruit', variety='apple', color='green').save()
        ListFieldsModel(kind='vegetable', variety='carrot', color='orange').save()
        ListFieldsModel(kind='animal', variety='dog', color='brown').save()

    def test_single_item(self):
        expect = '''{
    "color": "green", 
    "kind": "fruit", 
    "id": 1, 
    "variety": "apple"
}'''
        resp = self.client.get('/api/list_fields/1')
        self.assertEquals(resp.status_code, 200)
        self.assertEquals(resp.content, expect)


    def test_multiple_items(self):
        expect = '''[
    {
        "id": 1, 
        "variety": "apple"
    }, 
    {
        "id": 2, 
        "variety": "carrot"
    }, 
    {
        "id": 3, 
        "variety": "dog"
    }
]'''
        resp = self.client.get('/api/list_fields')
        self.assertEquals(resp.status_code, 200)
        self.assertEquals(resp.content, expect)
        
=======

class Issue58ModelTests(MainTests):
    """
    This testcase addresses #58 in django-piston where if a model
    has one of the ['read','update','delete','create'] defined
    it make piston crash with a `TypeError`
    """
    def init_delegate(self):
        m1 = Issue58Model(read=True,model='t') 
        m1.save()
        m2 = Issue58Model(read=False,model='f')
        m2.save()

    def test_incoming_json(self):
        outgoing = simplejson.dumps({ 'read': True, 'model': 'T'})

        expected = """[
    {
        "read": true, 
        "model": "t"
    }, 
    {
        "read": false, 
        "model": "f"
    }
]"""

        # test GET
        result = self.client.get('/api/issue58.json',
                                HTTP_AUTHORIZATION=self.auth_string).content
        self.assertEquals(result, expected)

        # test POST
        resp = self.client.post('/api/issue58.json', outgoing, content_type='application/json',
                                HTTP_AUTHORIZATION=self.auth_string)
        self.assertEquals(resp.status_code, 201)
>>>>>>> 7fcbfdf3
<|MERGE_RESOLUTION|>--- conflicted
+++ resolved
@@ -15,11 +15,7 @@
 
 import urllib, base64
 
-<<<<<<< HEAD
-from test_project.apps.testapp.models import TestModel, ExpressiveTestModel, Comment, InheritedModel, ListFieldsModel
-=======
-from test_project.apps.testapp.models import TestModel, ExpressiveTestModel, Comment, InheritedModel, Issue58Model
->>>>>>> 7fcbfdf3
+from test_project.apps.testapp.models import TestModel, ExpressiveTestModel, Comment, InheritedModel, Issue58Model, ListFieldsModel
 from test_project.apps.testapp import signals
 
 class MainTests(TestCase):
@@ -374,9 +370,6 @@
         resp = self.client.get('/api/popo')
         self.assertEquals(resp.status_code, 200)
         self.assertEquals({'type': 'plain', 'field': 'a field'}, simplejson.loads(resp.content))
-<<<<<<< HEAD
-        
-
 
 class ListFieldsTest(MainTests):
     def init_delegate(self):
@@ -415,8 +408,6 @@
         self.assertEquals(resp.status_code, 200)
         self.assertEquals(resp.content, expect)
         
-=======
-
 class Issue58ModelTests(MainTests):
     """
     This testcase addresses #58 in django-piston where if a model
@@ -452,4 +443,4 @@
         resp = self.client.post('/api/issue58.json', outgoing, content_type='application/json',
                                 HTTP_AUTHORIZATION=self.auth_string)
         self.assertEquals(resp.status_code, 201)
->>>>>>> 7fcbfdf3
+        